--- conflicted
+++ resolved
@@ -2,16 +2,9 @@
 
 Deserialization process is the same to serialization in a sense, that all serialization/deserialization operations is in the same order, except that instead of writing to buffer you read from it, so it is very desirable to have the same code express both functionality, but is it really possible? Let's find out!
 
-<<<<<<< HEAD
 To achieve this *Deserializer* has exactly the same interface as *Serializer*, EXCEPT that all methods in *Deserializer* accept data as *T&*, but *Serializer* accepts as *const T&*.
 
 So one way to make this happen is to have *Serializer/Deserializer* as template parameter, and actual object accept as *T&* like this.
-=======
-
-To achieve this *Deserializer* has exactly the same interface as *Serializer*, EXCEPT that all values in *Deserializer* has **T&**, but *Serializer* has **const T&**.
-
-So one way to make this happen is to have Serializer/Deserializer as template parameter, and actual object accept as *T&* like this.
->>>>>>> 5c696f14
 
 ```cpp
 template <typename S>
@@ -33,8 +26,6 @@
 void serialize (S& s, T& o) {
 ...
 }
-
-<<<<<<< HEAD
 ```
 
 Let's modify our [hello world](hello_world.md) example and add deserialization to it.
@@ -144,7 +135,4 @@
 
 You have learned how to write *serialize* function for your type, that works with serialization and deserialization. You also learned that deserialization is very similar to serialization, but has runtime error checking.
 
-In [next chapter](composition.md) you'll learn more serialization/deserialization functions and how to compose them efficiently to add default or custom serialization/deserialization behaviour.
-=======
-```
->>>>>>> 5c696f14
+In [next chapter](composition.md) you'll learn more serialization/deserialization functions and how to compose them efficiently to add default or custom serialization/deserialization behaviour.